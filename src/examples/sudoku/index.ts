import { Sudoku, SudokuZkapp } from './sudoku-zkapp.js';
import { cloneSudoku, generateSudoku, solveSudoku } from './sudoku-lib.js';
import {
  Bool,
  isReady,
  Mina,
  AccountUpdate,
<<<<<<< HEAD
  Permissions,
=======
>>>>>>> d8d7fd34
  PrivateKey,
  shutdown,
} from 'snarkyjs';

// setup
await isReady;
const Local = Mina.LocalBlockchain();
Mina.setActiveInstance(Local);
const account1 = Local.testAccounts[0].privateKey;
const zkappKey = PrivateKey.random();
let zkappAddress = zkappKey.toPublicKey();
let zkapp = new SudokuZkapp(zkappAddress);

// generate sudoku, compile & deploy
let sudoku = generateSudoku(0.5);

console.log('Deploying Sudoku...');
await SudokuZkapp.compile(zkappAddress);
let tx = await Mina.transaction(account1, () => {
  AccountUpdate.fundNewAccount(account1);
  let zkapp = new SudokuZkapp(zkappAddress);
  let sudokuInstance = new Sudoku(sudoku);
  zkapp.deploy({ zkappKey });
  zkapp.sudokuHash.set(sudokuInstance.hash());
  zkapp.isSolved.set(Bool(false));
});
await tx.send().wait();
console.log('Is the sudoku solved?', zkapp.isSolved.get().toBoolean());

let solution = solveSudoku(sudoku);
if (solution === undefined) throw Error('cannot happen');

// submit a wrong solution (this runs quickly, because proof creation fails)
let noSolution = cloneSudoku(solution);
noSolution[0][0] = (noSolution[0][0] % 9) + 1;

console.log('Submitting wrong solution...');
try {
  await submitSolution(sudoku, noSolution);
} catch {}
console.log('Is the sudoku solved?', zkapp.isSolved.get().toBoolean());

// submit the actual solution
console.log('Submitting solution...');
await submitSolution(sudoku, solution);
console.log('Is the sudoku solved?', zkapp.isSolved.get().toBoolean());

shutdown();

async function submitSolution(sudoku: number[][], solution: number[][]) {
  let tx = await Mina.transaction(account1, () => {
    let zkapp = new SudokuZkapp(zkappAddress);
    zkapp.submitSolution(new Sudoku(sudoku), new Sudoku(solution));
  });
  await tx.prove();
  await tx.send().wait();
}<|MERGE_RESOLUTION|>--- conflicted
+++ resolved
@@ -5,10 +5,6 @@
   isReady,
   Mina,
   AccountUpdate,
-<<<<<<< HEAD
-  Permissions,
-=======
->>>>>>> d8d7fd34
   PrivateKey,
   shutdown,
 } from 'snarkyjs';
