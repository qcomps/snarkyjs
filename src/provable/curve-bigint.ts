import { Ledger } from '../snarky.js';
<<<<<<< HEAD
import { base58, compose, withVersionNumber } from './binable.js';
import {
  BinableBigint,
  Bool,
  Field,
  ProvableBigint,
  pseudoClass,
} from './field-bigint.js';
=======
import { base58, tuple, withVersionNumber } from './binable.js';
import { Bool, Field } from './field-bigint.js';
>>>>>>> 14355cf5
import { provable } from './provable-bigint.js';

export { PublicKey, PrivateKey };

type PublicKey = { x: Field; isOdd: Bool };
type Scalar = bigint;
type PrivateKey = bigint;

// TODO generate
let FIELD_VERSION = 1;
let PUBLIC_KEY_VERSION = 1;

let FieldWithVersion = withVersionNumber(Field, FIELD_VERSION);
let BinablePublicKey = withVersionNumber(
  tuple([FieldWithVersion, Bool]),
  PUBLIC_KEY_VERSION
);
let Base58PublicKey = base58(
  BinablePublicKey,
  () => Ledger.encoding.versionBytes.publicKey
);

const PublicKey = {
  ...provable({ x: Field, isOdd: Bool }),

  toJSON({ x, isOdd }: PublicKey) {
    return Base58PublicKey.toBase58([x, isOdd]);
  },
  fromJSON(json: string): PublicKey {
    let [x, isOdd] = Base58PublicKey.fromBase58(json);
    return { x, isOdd };
  },
};

const OTHER_MODULUS =
  0x40000000000000000000000000000000224698fc0994a8dd8c46eb2100000001n;
const SIZE_IN_BITS = OTHER_MODULUS.toString(2).length;
const SIZE_IN_BYTES = Math.ceil(SIZE_IN_BITS / 8);

const Scalar = pseudoClass(
  function Scalar(value: bigint | number | string): Scalar {
    return BigInt(value) % OTHER_MODULUS;
  },
  { ...ProvableBigint(), ...BinableBigint(SIZE_IN_BYTES) }
);

const PrivateKey = {
  ...provable(Scalar),
};<|MERGE_RESOLUTION|>--- conflicted
+++ resolved
@@ -1,6 +1,5 @@
 import { Ledger } from '../snarky.js';
-<<<<<<< HEAD
-import { base58, compose, withVersionNumber } from './binable.js';
+import { base58, tuple, withVersionNumber } from './binable.js';
 import {
   BinableBigint,
   Bool,
@@ -8,10 +7,6 @@
   ProvableBigint,
   pseudoClass,
 } from './field-bigint.js';
-=======
-import { base58, tuple, withVersionNumber } from './binable.js';
-import { Bool, Field } from './field-bigint.js';
->>>>>>> 14355cf5
 import { provable } from './provable-bigint.js';
 
 export { PublicKey, PrivateKey };
