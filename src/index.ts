--- conflicted
+++ resolved
@@ -56,13 +56,11 @@
 export { Character, CircuitString } from './lib/string.js';
 
 // experimental APIs
-<<<<<<< HEAD
 import { Reducer, Callback, accountUpdateFromCallback } from './lib/zkapp.js';
-import { createChildAccountUpdate } from './lib/account_update.js';
-=======
-import { Reducer, Callback, partyFromCallback } from './lib/zkapp.js';
-import { createChildParty, makeChildParty } from './lib/party.js';
->>>>>>> d8d7fd34
+import {
+  createChildAccountUpdate,
+  makeChildAccountUpdate,
+} from './lib/account_update.js';
 import {
   memoizeWitness,
   AsFieldsAndAux as AsFieldsAndAux_,
@@ -73,14 +71,9 @@
 const Experimental_ = {
   Reducer,
   Callback,
-<<<<<<< HEAD
   accountUpdateFromCallback,
   createChildAccountUpdate,
-=======
-  partyFromCallback,
-  createChildParty,
-  makeChildParty,
->>>>>>> d8d7fd34
+  makeChildAccountUpdate,
   memoizeWitness,
   MerkleTree,
   MerkleWitness,
@@ -94,16 +87,13 @@
  */
 namespace Experimental {
   export let Reducer = Experimental_.Reducer;
-<<<<<<< HEAD
   export let createChildAccountUpdate = Experimental_.createChildAccountUpdate;
-=======
-  export let createChildParty = Experimental_.createChildParty;
-  export let makeChildParty = Experimental_.makeChildParty;
->>>>>>> d8d7fd34
+  export let makeChildAccountUpdate = Experimental_.makeChildAccountUpdate;
   export let memoizeWitness = Experimental_.memoizeWitness;
   export let MerkleTree = Experimental_.MerkleTree;
   export let MerkleWitness = Experimental_.MerkleWitness;
-  export let accountUpdateFromCallback = Experimental_.accountUpdateFromCallback;
+  export let accountUpdateFromCallback =
+    Experimental_.accountUpdateFromCallback;
   export type AsFieldsAndAux<T, TJson> = AsFieldsAndAux_<T, TJson>;
   export let Callback = Experimental_.Callback;
   export type Callback<Result> = Callback_<Result>;
