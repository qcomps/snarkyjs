--- conflicted
+++ resolved
@@ -2,7 +2,6 @@
 import { circuitValueEquals, witness } from './circuit_value.js';
 import * as Mina from './mina.js';
 import {
-  Events,
   SequenceEvents,
   AccountUpdate,
   Preconditions,
@@ -170,13 +169,12 @@
   longKey: K,
   fieldType: AsFieldElements<U>
 ): U {
-<<<<<<< HEAD
   return witness(fieldType, () => {
     let [accountOrNetwork, ...rest] = longKey.split('.');
     let key = rest.join('.');
     let value: U;
     if (accountOrNetwork === 'account') {
-      let account = getAccountPreconditions(party.body);
+      let account = getAccountPreconditions(accountUpdate.body);
       value = account[key as keyof AccountValue] as U;
     } else if (accountOrNetwork === 'network') {
       let networkState = Mina.getNetworkState();
@@ -184,38 +182,6 @@
     } else {
       throw Error('impossible');
     }
-=======
-  // in compile, just return an empty variable
-  if (inCompileMode()) {
-    return Circuit.witness(fieldType, (): U => {
-      // TODO this error is never thrown. instead, reading the value with e.g. `toString` ends up
-      // calling snarky's eval_as_prover, which throws "Can't evaluate prover code outside an as_prover block"
-      // this should be caught and replaced with a better error message
-      throw Error(
-        `This error is thrown because you are reading out the value of a variable, when that value is not known.
-To write a correct circuit, you must avoid any dependency on the concrete value of variables.`
-      );
-    });
-  }
-  // if not in compile, get the variable's value first
-  let [accountOrNetwork, ...rest] = longKey.split('.');
-  let key = rest.join('.');
-  let value: U;
-  if (accountOrNetwork === 'account') {
-    let account = getAccountPreconditions(accountUpdate.body);
-    value = account[key as keyof AccountValue] as U;
-  } else if (accountOrNetwork === 'network') {
-    let networkState = Mina.getNetworkState();
-    value = getPath(networkState, key);
-  } else {
-    throw Error('impossible');
-  }
-  // in prover, return a new variable which holds the value
-  // outside, just return the value
-  if (inProver()) {
-    return Circuit.witness(fieldType, () => value);
-  } else {
->>>>>>> 3cf7dbd5
     return value;
   });
 }
