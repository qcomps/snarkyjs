--- conflicted
+++ resolved
@@ -1,13 +1,7 @@
 import {
-<<<<<<< HEAD
-  AsFieldsExtended,
-  circuitValue,
-  circuitValuePure,
-=======
-  circuitArray,
   provable,
   provablePure,
->>>>>>> e7a06fb4
+  ProvableExtended,
   cloneCircuitValue,
   memoizationContext,
   memoizeWitness,
@@ -1023,7 +1017,7 @@
 
   private static circuitType(
     skipCheck = false
-  ): AsFieldsExtended<AccountUpdate> {
+  ): ProvableExtended<AccountUpdate> {
     return {
       sizeInFields() {
         return Types.AccountUpdate.sizeInFields();
@@ -1063,17 +1057,8 @@
     { skipCheck = false } = {}
   ) {
     // construct the circuit type for a accountUpdate + other result
-<<<<<<< HEAD
     let accountUpdateType = this.circuitType(skipCheck);
-    let combinedType = circuitValue({
-=======
-    let accountUpdateType = circuitArray(
-      Field,
-      Types.AccountUpdate.sizeInFields()
-    );
-    type combinedType = { accountUpdate: Field[]; result: T };
     let combinedType = provable({
->>>>>>> e7a06fb4
       accountUpdate: accountUpdateType,
       result: type,
     });
