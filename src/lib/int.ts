--- conflicted
+++ resolved
@@ -321,7 +321,6 @@
     this.value = x;
   }
 
-<<<<<<< HEAD
   toString(): string {
     const s = this.value.toString();
     const n = BigInt(s);
@@ -332,12 +331,9 @@
     }
   }
 
-  static zero = new Int64(Field.zero);
-=======
   static get zero(): Int64 {
     return new Int64(Field.zero);
   }
->>>>>>> 4c6a1cb2
 
   static fromUnsigned(x: UInt64): Int64 {
     return new Int64(x.value);
